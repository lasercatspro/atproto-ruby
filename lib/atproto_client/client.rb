module AtProto
  # The Client class handles authenticated HTTP requests to the AT Protocol services
  # with DPoP token support and token request capabilities.
  #
  # @attr_accessor [String] access_token The current access token for authentication
  # @attr_accessor [String] private_key The private key corresponding to the public jwk of the app
  # @attr_reader [DpopHandler] dpop_handler The handler for DPoP token operations
  class Client
    attr_accessor :access_token, :dpop_handler

    # Initializes a new AT Protocol client
    #
    # @param private_key [OpenSSL::PKey::EC] The EC private key used for DPoP token signing (required)
    # @param access_token [String, nil] Optional access token for authentication
    #
    # @raise [ArgumentError] If private_key is not provided or not an OpenSSL::PKey::EC instance
    def initialize(private_key:, access_token: nil)
      @private_key = private_key
      @access_token = access_token
      @dpop_handler = DpopHandler.new(private_key, access_token)
    end

    # Sets a new private key for DPoP token signing
    #
    # @param private_key [OpenSSL::PKey::EC] The EC private key to use for signing DPoP tokens (required)
    # @raise [ArgumentError] If private_key is not an OpenSSL::PKey::EC instance
    def private_key=(private_key)
      @dpop_handler = @dpop_handler.new(private_key, @access_token)
    end

    # Makes an authenticated HTTP request
    #
    # @param method [Symbol] The HTTP method to use (:get, :post, etc.)
    # @param url [String] The URL to send the request to
    # @param params [Hash] Optional query parameters to be added to the URL
    # @param body [Hash, nil] Optional request body for POST/PUT requests
    #
<<<<<<< HEAD
    # @return [Hash] The parsed JSON response
    # @raise [TokenExpiredError] When the access token has expired
    # @raise [AuthError] When forbidden by the server for other reasons
    # @raise [APIError] On other errors from the server
    def request(method, url, params: {}, body: nil)
      uri = URI(url)
      uri.query = URI.encode_www_form(params) if params.any?
      @dpop_handler.make_request(
        uri.to_s,
        method,
        headers: { 'Authorization' => "DPoP #{@access_token}" },
        body: body
      )
=======
    # @return [Net::HTTPResponse] The HTTP response
    #
    # @raise [TokenExpiredError] When token refresh fails
    # @raise [RefreshTokenError] When unable to refresh the access token
    def request(method, url, params: {}, body: nil, headers: {})
      retries = 0
      begin
        uri = URI(url)
        uri.query = URI.encode_www_form(params) if params.any?
        @dpop_handler.make_request(
          uri.to_s,
          method,
          headers: { 'Authorization' => "DPoP #{@access_token}" }.merge(headers),
          body: body
        )
      rescue TokenExpiredError => e
        raise e unless retries.zero? && @refresh_token

        retries += 1
        refresh_access_token!
        retry
      end
>>>>>>> b0228357
    end

    # Gets a new access token using an authorization code
    #
    # @param code [String] The authorization code
    # @param jwk [Hash] The JWK for signing
    # @param client_id [String] The client ID
    # @param site [String] The token audience
    # @param endpoint [String] The token endpoint URL
    #
    # @return [Hash] The token response
    # @raise [AuthError] When forbidden by the server
    # @raise [APIError] On other errors from the server
    def get_token!(code:, jwk:, client_id:, site:, endpoint:)
      response = DpopHandler.new(@private_key).make_request(
        endpoint,
        :post,
        headers: {
          'Content-Type' => 'application/json',
          'Accept' => 'application/json'
        },
        body: token_params(
          code: code,
          jwk: jwk,
          client_id: client_id,
          site: site
        )
      )
      @access_token = response['access_token']
      response
    end

    # Refreshes the access token using a refresh token
    #
    # @param refresh_token [String] The refresh token
    # @param jwk [Hash] The JWK for signing
    # @param client_id [String] The client ID
    # @param site [String] The token audience
    # @param endpoint [String] The token endpoint URL
    #
    # @return [Hash] The token response
    # @raise [AuthError] When forbidden by the server
    # @raise [APIError] On other errors from the server
    def refresh_token!(refresh_token:, jwk:, client_id:, site:, endpoint:)
      response = DpopHandler.new(@private_key).make_request(
        endpoint,
        :post,
        headers: {
          'Content-Type' => 'application/json',
          'Accept' => 'application/json'
        },
        body: refresh_token_params(
          refresh_token: refresh_token,
          jwk: jwk,
          client_id: client_id,
          site: site
        )
      )
      @access_token = response['access_token']
      @dpop_handler.access_token = @access_token
      response
    end

    private

    def token_params(code:, jwk:, client_id:, site:)
      {
        grant_type: 'authorization_code',
        code: code,
        **base_token_params(jwk: jwk, client_id: client_id, site: site)
      }
    end

    def refresh_token_params(refresh_token:, jwk:, client_id:, site:)
      {
        grant_type: 'refresh_token',
        refresh_token: refresh_token,
        **base_token_params(jwk: jwk, client_id: client_id, site: site)
      }
    end

    def base_token_params(jwk:, client_id:, site:)
      {
        client_id: client_id,
        client_assertion_type: 'urn:ietf:params:oauth:client-assertion-type:jwt-bearer',
        client_assertion: generate_client_assertion(jwk: jwk, client_id: client_id, site: site)
      }
    end

    def generate_client_assertion(jwk:, client_id:, site:)
      jwt_payload = {
        iss: client_id,
        sub: client_id,
        aud: site,
        jti: SecureRandom.uuid,
        iat: Time.current.to_i,
        exp: Time.current.to_i + 300
      }

      JWT.encode(
        jwt_payload,
        @private_key,
        'ES256',
        {
          typ: 'jwt',
          alg: 'ES256',
          kid: jwk[:kid]
        }
      )
    end
  end
end<|MERGE_RESOLUTION|>--- conflicted
+++ resolved
@@ -35,44 +35,19 @@
     # @param params [Hash] Optional query parameters to be added to the URL
     # @param body [Hash, nil] Optional request body for POST/PUT requests
     #
-<<<<<<< HEAD
     # @return [Hash] The parsed JSON response
     # @raise [TokenExpiredError] When the access token has expired
     # @raise [AuthError] When forbidden by the server for other reasons
     # @raise [APIError] On other errors from the server
-    def request(method, url, params: {}, body: nil)
+    def request(method, url, params: {}, body: nil, headers: {})
       uri = URI(url)
       uri.query = URI.encode_www_form(params) if params.any?
       @dpop_handler.make_request(
         uri.to_s,
         method,
-        headers: { 'Authorization' => "DPoP #{@access_token}" },
+        headers: { 'Authorization' => "DPoP #{@access_token}" }.merge(headers),
         body: body
       )
-=======
-    # @return [Net::HTTPResponse] The HTTP response
-    #
-    # @raise [TokenExpiredError] When token refresh fails
-    # @raise [RefreshTokenError] When unable to refresh the access token
-    def request(method, url, params: {}, body: nil, headers: {})
-      retries = 0
-      begin
-        uri = URI(url)
-        uri.query = URI.encode_www_form(params) if params.any?
-        @dpop_handler.make_request(
-          uri.to_s,
-          method,
-          headers: { 'Authorization' => "DPoP #{@access_token}" }.merge(headers),
-          body: body
-        )
-      rescue TokenExpiredError => e
-        raise e unless retries.zero? && @refresh_token
-
-        retries += 1
-        refresh_access_token!
-        retry
-      end
->>>>>>> b0228357
     end
 
     # Gets a new access token using an authorization code
